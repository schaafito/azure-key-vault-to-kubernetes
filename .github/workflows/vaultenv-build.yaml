name: Build Vault Env

on:
  workflow_dispatch:
  push:
    branches:
      - master
      - multiarch
      - "*-patch"
    paths:
      - ".github/workflows/vaultenv-build.yaml"
      - ".github/actions/**"
      - "Dockerfile"
      - "Makefile"
      - "go.mod"
      - "go.sum"
      - "cmd/azure-keyvault-env/**"
      - "pkg/**"
      - "!docs/**"
      - "!crds/**"

jobs:
  build-deploy:
    runs-on: ubuntu-22.04
    steps:
      - uses: actions/checkout@v3

<<<<<<< HEAD
      - name: Setup Golang
        uses: actions/setup-go@v3
        with:
          go-version: "1.20.0"
=======
    - name: Setup Golang
      uses: actions/setup-go@v3
      with:
        go-version: '1.21.3'
>>>>>>> 647b7156

      - name: Build
        uses: ./.github/actions/build
        env:
          AKV2K8S_CLIENT_ID: ${{ secrets.INT_TEST_CLIENT_ID }}
          AKV2K8S_CLIENT_SECRET: ${{ secrets.INT_TEST_CLIENT_SECRET }}
          AKV2K8S_CLIENT_TENANT_ID: ${{ secrets.INT_TEST_TENANT_ID }}
          AKV2K8S_AZURE_SUBSCRIPTION: ${{ secrets.INT_TEST_SUBSCRIPTION }}
        with:
          build-make-action: image-vaultenv
          docker-user: ${{ secrets.PRIVATE_REGISTRY_USERNAME }}
          docker-passw: ${{ secrets.PRIVATE_REGISTRY_PASSWORD }}
          docker-url: ${{ secrets.PRIVATE_REGISTRY_URL }}
          docker-reg: ${{ secrets.PRIVATE_REGISTRY }}<|MERGE_RESOLUTION|>--- conflicted
+++ resolved
@@ -25,17 +25,10 @@
     steps:
       - uses: actions/checkout@v3
 
-<<<<<<< HEAD
-      - name: Setup Golang
-        uses: actions/setup-go@v3
-        with:
-          go-version: "1.20.0"
-=======
     - name: Setup Golang
       uses: actions/setup-go@v3
       with:
         go-version: '1.21.3'
->>>>>>> 647b7156
 
       - name: Build
         uses: ./.github/actions/build
